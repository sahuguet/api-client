import setuptools
import sys

needs_pytest = {'pytest', 'test', 'ptr'}.intersection(sys.argv)
pytest_runner = ['pytest-runner'] if needs_pytest else []

with open("README.md", "r") as readme_file:
    long_description = readme_file.read()

with open("requirements.txt", "r") as requirements_file:
    requirements = requirements_file.read()

with open("test-requirements.txt", "r") as test_requirements_file:
    test_requirements = test_requirements_file.read()

setuptools.setup(
    name="gro",
    version="1.19.1",
    description="Python client library for accessing Gro Intelligence's "
                "agricultural data platform",
    long_description=long_description,
    long_description_content_type="text/markdown",
    url="https://github.com/gro-intelligence/api-client",
    packages=setuptools.find_packages(),
    python_requires=">=2.7.6",
    install_requires=requirements,
<<<<<<< HEAD
    extras_require={
        'tests': [
            'pytest',
            'pytest-cov'
        ],
        'docs': [
            'sphinx',
            'recommonmark',
            'sphinx_rtd_theme'
        ]
    },
=======
    setup_requires=pytest_runner,
    test_suite='pytest',
    tests_require=test_requirements,
>>>>>>> 0b32baea
    entry_points={
        'console_scripts': ['gro_client=api.client.gro_client:main']
    }
)<|MERGE_RESOLUTION|>--- conflicted
+++ resolved
@@ -24,23 +24,16 @@
     packages=setuptools.find_packages(),
     python_requires=">=2.7.6",
     install_requires=requirements,
-<<<<<<< HEAD
     extras_require={
-        'tests': [
-            'pytest',
-            'pytest-cov'
-        ],
         'docs': [
             'sphinx',
             'recommonmark',
             'sphinx_rtd_theme'
         ]
     },
-=======
     setup_requires=pytest_runner,
     test_suite='pytest',
     tests_require=test_requirements,
->>>>>>> 0b32baea
     entry_points={
         'console_scripts': ['gro_client=api.client.gro_client:main']
     }

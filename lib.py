--- conflicted
+++ resolved
@@ -38,8 +38,7 @@
             log_record['message'] = data.text
         if logger:
             logger(log_record)
-<<<<<<< HEAD
-        retry_count = retry_count + 1
+        retry_count += 1
     return data
 
 
@@ -83,8 +82,4 @@
     params = {'regionId': region_id, 'itemId': item_id, 'metricId': metric_id,
               'frequencyId': frequency_id, 'sourceId': source_id}
     resp = get_data(url, headers, params, lambda x: sys.stderr.write(str(x)))
-    return resp.json()['data']
-=======
-        retry_count += 1
-    return data
->>>>>>> 1355d0b8
+    return resp.json()['data']
import math
from datetime import datetime
from functools import reduce
import tempfile
import numpy as np
import os

import api.client.lib
from api.client.samples.similar_regions import transform


CACHE_PATH = "similar_region_state_cache"
# How much to weight the lowest weight feature.
# The features (coefficients for FFT) per metric will be weighted from 1.0 to LOWEST_PERCENTAGE_WEIGHT_FEATURE
LOWEST_PERCENTAGE_WEIGHT_FEATURE = 0.6

class SimilarRegionState(object):
    """
    Holds and initializes parameters and provide ssaving/loading logic for a similar_region search.
    """

    def __init__(self, region_properties, regions_to_compare, client, data_dir=None, no_download=False):
        self.client = client
        self._logger = api.client.lib.get_default_logger()
        self.no_download = no_download

        # Figure out temporary directory
        if data_dir:
            self.data_dir = data_dir
        elif os.path.isdir(CACHE_PATH) and os.access(CACHE_PATH, os.W_OK):
            self.data_dir = CACHE_PATH
        else:
            self.data_dir = tempfile.gettempdir()

        self.region_properties = region_properties
        self.num_regions = len(regions_to_compare)
        self.num_properties = len(region_properties)
        self.tot_num_features = reduce(lambda acc, prop: acc + prop["properties"]["num_features"],
                                       region_properties.values(),
                                       0)

        # Mapping to and from our internal numpy idxs
        self.mapping = {region_idx:idx for (idx,region_idx) in enumerate(regions_to_compare)}
        self.inverse_mapping = np.array(regions_to_compare)

        # Data stores and views of this data
        structure = [(name, 'd', p["properties"]["num_features"]) for name, p in
                     region_properties.items()]
        structure_bool = [(name, bool) for name, p in
                     region_properties.items()]
        self.data = np.ma.zeros(self.num_regions, dtype=structure)
        self.data[:] = np.ma.masked

        self._logger.debug("structure of data array entries is {}".format(structure))
        self._logger.debug("structure of missing array entries is {}".format(structure_bool))

        # Boolean array representing any data we haven't yet downloaded.
        # True if data for that (metric, region) has been fetched into the data array.
        self.missing = np.full(self.num_regions, True, dtype=structure_bool)

        self._create_views()

        # Standardized (0-mean,1-std) version of data in a 2d array (without structure/masking nonsense)
        self.data_standardized = np.zeros((self.num_regions, self.tot_num_features), dtype='d')

        # Weights of each metric
        self.weight_vector = np.ones(self.tot_num_features, dtype='d')

        self.load(no_download)
        self.save()

    def _create_views(self):
        self.data_nonstruc = self.data.view(
            dtype=[('data', 'd', (self.num_regions, self.tot_num_features))], type=np.ndarray
        )[0][0]
        self.data_mask_nonstruc = self.data.mask.view(dtype=(bool, self.tot_num_features))

    def save(self):
        """
        Cache the current state to disk.
        :return: True if succeeded.
        """
        self._logger.info("Starting caching of downloaded data.")
        for name in self.region_properties:
            with open(os.path.join(self.data_dir, "{}.nbz".format(name)), 'wb') as f:
                np.savez(f,
                         data=self.data[name].data,
                         mask=self.data[name].mask,
                         missing=self.missing[name],
                         inverse_mapping=self.inverse_mapping)
        self._logger.info("Done caching of downloaded data.")
        return

    def load(self, no_download):
        """
        Attempt to load any cached information and merge it into our current data situation.
        """
        self._logger.info("Loading data")
        # Loop through the metric views...
        for name in self.region_properties:
            path = os.path.join(self.data_dir, "{}.nbz".format(name))
<<<<<<< HEAD
            assert (not self.no_download) or os.path.isfile(path), "--no_download requires cached properties to be available" 
=======
            assert (not no_download) or os.path.isfile(path), "--no_download requires cached properties to be available" 
>>>>>>> 0a67e017
            if os.path.isfile(path):
                self._logger.info("Found cached data for {}, loading...".format(name))
                with open(path, 'rb') as f:
                    variables = np.load(f)
                    mutual_regions = set(variables["inverse_mapping"]) & set(self.inverse_mapping)
                    mutual_regions_mapping = np.array([self.mapping[idx] for idx in mutual_regions])
                    old_mapping = {region_idx:idx
                                   for (idx,region_idx) in enumerate(variables["inverse_mapping"])}
                    mutual_regions_old_mapping = [old_mapping[idx] for idx in mutual_regions]
                    self.data[name][mutual_regions_mapping] = variables["data"][mutual_regions_old_mapping]
                    mutual_regions_masked = variables["mask"][mutual_regions_old_mapping]
                    self.data[name][mutual_regions_mapping][mutual_regions_masked] = np.ma.masked
                    mutual_regions_missing = variables["missing"][mutual_regions_old_mapping]
                    self.missing[name][mutual_regions_mapping] = False
                    self.missing[name][mutual_regions_mapping[mutual_regions_missing]] = True
                self._logger.info("Loaded {} cached regions for property {}".format(len(mutual_regions), name))
            # Fill in the missing data if any e.g. in case the cache
            # was created with a subset of current regions_to_compare
<<<<<<< HEAD
            if not self.no_download:
=======
            if not no_download:
>>>>>>> 0a67e017
                self._get_data(name)
        self._standardize()
        self._logger.info("Done loading.")
        return

    def _generate_weight_vector(self):
        # generate weight vector (with decreasing weights if enabled)
        # iterating over the dictionary is fine as we don't allow it to be modified during runtime.
        progress_idx = 0
        for properties in self.region_properties.values():
            num_features = properties["properties"]["num_features"]
            weight_per_feature = (float(properties["properties"]["weight"])/num_features)**0.5
            if properties["properties"]["type"] == "timeseries_fourier" and properties["properties"]["weight_slope"]:
                slope_vector = np.arange(1.0, LOWEST_PERCENTAGE_WEIGHT_FEATURE,
                                         -(1.0 - LOWEST_PERCENTAGE_WEIGHT_FEATURE) / float(num_features))
                slope_vector *= weight_per_feature
                self.weight_vector[progress_idx:progress_idx+num_features] = slope_vector
            else:
                self.weight_vector[progress_idx:progress_idx + num_features] *= weight_per_feature
            progress_idx += num_features

    def _standardize(self):
        self._logger.info("Standardizing data matrix...")
        self._generate_weight_vector()

        rows_to_keep = ~np.any(self.data_mask_nonstruc, axis=1)
        # Remove any rows that are missing....
        self.data = self.data[rows_to_keep]
        self.missing = self.missing[rows_to_keep]
        self.data_standardized = self.data_standardized[rows_to_keep]
        # Remove this from the region mapping
        self.inverse_mapping = self.inverse_mapping[rows_to_keep]
        # Recreate the mapping in other direction
        self.mapping.clear()
        for idx, region_idx in enumerate(self.inverse_mapping):
            self.mapping[region_idx] = idx
        # update the number of regions
        self.num_regions = len(self.inverse_mapping)

        # update nonstruc from data array
        self._create_views()

        # copy in from the nonstruc view
        np.copyto(self.data_standardized, self.data_nonstruc)
        mean = np.ma.average(self.data_nonstruc, axis=0)
        std = np.ma.std(self.data_nonstruc, axis=0)

        self._logger.debug("(mean, std) of data across regions axis are ({}, {})".format(mean, std))

        self.data_standardized -= mean
        self.data_standardized /= std
        self.data_standardized *= self.weight_vector

        # TODO: handle missing data properly.
        #https://math.stackexchange.com/questions/195245/average-distance-between-random-points-on-a-line-segment

        self._logger.info("Done standardizing data matrix.")
        return

    def _get_data(self, property_name):
        """Gets data for all regions for the given property and saves it to
        memory (and local cache on disk).
        """
        props = self.region_properties[property_name]
        query = props["selected_entities"]
        # Let's ask the server what times we have available and use those in post-processing.
        series_list = self.client.get_data_series(**query)
        assert len(series_list) > 0, "No data series found for selection {}".format(query)
        data_series = series_list[0]
        if props["properties"]["type"] == "timeseries_fourier":
            start_date = datetime.strptime(data_series["start_date"], '%Y-%m-%dT%H:%M:%S.%fZ')
            period_length_days = self.client.lookup('frequencies', query["frequency_id"])['periodLength']['days']
            end_date = datetime.strptime(data_series["end_date"], '%Y-%m-%dT%H:%M:%S.%fZ')
            num_of_points = (end_date - start_date).days / period_length_days
            self._logger.info("length of data series is {} days".format(num_of_points))
            longest_period_feature_period = props["properties"]["longest_period_feature_period"]
            start_idx = math.floor(num_of_points / float(longest_period_feature_period))
            self._logger.info("first coef index will be {}".format(start_idx))
        num_features = props["properties"]["num_features"]
        # deep copy the metric for each query.
        queries = []
        map_query_to_data_table = []
        for region in self.inverse_mapping[self.missing[property_name]]:
            copy_of_metric = dict(query)
            copy_of_metric["region_id"] = region
            queries.append(copy_of_metric)
            map_query_to_data_table.append(self.mapping[region])

        def map_response(idx, _, response):
            data_table_idx = map_query_to_data_table[idx]
            if response is None or len(response) == 0 or (len(response) == 1 and response[0] == {}):
                # no data on this region. let's fill it with zeros for the odd cases and mark it for masking.
                self.data[property_name][data_table_idx] = 0.0
                # flag this as invalid.
                self.data[property_name][data_table_idx] = np.ma.masked
            else:
                if props["properties"]["type"] == "timeseries_fourier":
                    # TODO: remove start_datetime stuff here once we have "addNulls" available in api
                    result, coverage = transform.post_process_timeseries(num_of_points, start_date, response,
                                                                         start_idx, num_features,
                                                                         period_length_days=period_length_days)
                    # if there are less points than there are in our lowest period event, let's discard this...
                    if coverage < 1/float(start_idx):
                        self.data[property_name][data_table_idx] = 0.0
                        # flag this as invalid.
                        self.data[property_name][data_table_idx] = np.ma.masked
                    else:
                        self.data[property_name][data_table_idx] = result
                elif props["properties"]["type"] == "pit":
                    # for point in time just add the value
                    if response[0]["value"] == None or np.isnan(response[0]["value"]):
                        self.data[property_name][data_table_idx] = np.ma.masked
                    else:
                        self.data[property_name][data_table_idx] = response[0]["value"]
                # Mark this as downloaded.
            self.missing[property_name][data_table_idx] = False

        self._logger.info("Getting data series for {} regions for property {}".format(len(queries), property_name))
        self.client.batch_async_get_data_points(queries, map_result=map_response)
        return

<|MERGE_RESOLUTION|>--- conflicted
+++ resolved
@@ -22,7 +22,6 @@
     def __init__(self, region_properties, regions_to_compare, client, data_dir=None, no_download=False):
         self.client = client
         self._logger = api.client.lib.get_default_logger()
-        self.no_download = no_download
 
         # Figure out temporary directory
         if data_dir:
@@ -99,11 +98,7 @@
         # Loop through the metric views...
         for name in self.region_properties:
             path = os.path.join(self.data_dir, "{}.nbz".format(name))
-<<<<<<< HEAD
-            assert (not self.no_download) or os.path.isfile(path), "--no_download requires cached properties to be available" 
-=======
             assert (not no_download) or os.path.isfile(path), "--no_download requires cached properties to be available" 
->>>>>>> 0a67e017
             if os.path.isfile(path):
                 self._logger.info("Found cached data for {}, loading...".format(name))
                 with open(path, 'rb') as f:
@@ -122,11 +117,7 @@
                 self._logger.info("Loaded {} cached regions for property {}".format(len(mutual_regions), name))
             # Fill in the missing data if any e.g. in case the cache
             # was created with a subset of current regions_to_compare
-<<<<<<< HEAD
-            if not self.no_download:
-=======
             if not no_download:
->>>>>>> 0a67e017
                 self._get_data(name)
         self._standardize()
         self._logger.info("Done loading.")

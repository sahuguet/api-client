--- conflicted
+++ resolved
@@ -1,11 +1,6 @@
 import math
 from datetime import datetime
-<<<<<<< HEAD
-from time import time
-
-=======
 from functools import reduce
->>>>>>> 6d613c3e
 import dateparser
 import numpy as np
 import os
@@ -65,11 +60,13 @@
         self.ball = None
 
         self.load()
+        self.save()
 
     def _create_views(self):
         self.data_nonstruc = self.data.view(
             dtype=[('data', 'd', (self.num_regions, self.tot_num_features))], type=np.ndarray
         )[0][0]
+        self.data_mask_nonstruc = self.data.mask.view(dtype=(bool, self.tot_num_features))
 
     def save(self):
         """
@@ -114,7 +111,8 @@
             # Fill in the missing data if any e.g. in case the cache
             # wwas created with a subset of current regions_to_compare 
             self._get_data(name)
-
+        self._standardize()
+        self.save()
         self._logger.info("Done loading.")
         return
 
@@ -137,7 +135,7 @@
         self._logger.info("Standardizing data matrix...")
         self._generate_weight_vector()
 
-        rows_to_keep = ~np.any(self.data.mask, axis=1)
+        rows_to_keep = ~np.any(self.data_mask_nonstruc, axis=1)
         # Remove any rows that are missing....
         self.data = self.data[rows_to_keep]
         self.missing = self.missing[rows_to_keep]
@@ -187,14 +185,9 @@
         query = props["selected_entities"]
         # Let's ask the server what times we have available and use those in post-processing.
         data_series = self.client.get_data_series(**query)[0]
-        start_date = dateparser.parse(data_series["start_date"])
-<<<<<<< HEAD
-        period_length_days = self.lookup('frequencies', query["frequency_id"])['periodLength']['days']
-=======
-        start_datetime = datetime.combine(start_date, time())
+        start_date = datetime.strptime(data_series["start_date"], '%Y-%m-%dT%H:%M:%S.%fZ')
         period_length_days = self.client.lookup('frequencies', query["frequency_id"])['periodLength']['days']
->>>>>>> 6d613c3e
-        end_date = dateparser.parse(data_series["end_date"])
+        end_date = datetime.strptime(data_series["end_date"], '%Y-%m-%dT%H:%M:%S.%fZ')
         no_of_points = (end_date - start_date).days / period_length_days
         self._logger.info("length of data series is {} days".format(no_of_points))
         longest_period_feature_period = props["properties"]["longest_period_feature_period"]
@@ -204,7 +197,6 @@
         # deep copy the metric for each query.
         queries = []
         map_query_to_data_table = []
-
         for region in self.inverse_mapping[self.missing[property_name]]:
             copy_of_metric = dict(query)
             copy_of_metric["region_id"] = region
@@ -233,15 +225,7 @@
             # Mark this as downloaded.
             self.missing[property_name][data_table_idx] = False
 
-<<<<<<< HEAD
         self._logger.info("Getting data series for {} regions for property {}".format(len(queries), property_name))
-        self.batch_async_get_data_points(queries, map_result=map_response)
-=======
-        self._logger.info("Getting data series for {} regions for property {}".format(
-            len(queries), property_name))
         self.client.batch_async_get_data_points(queries, map_result=map_response)
->>>>>>> 6d613c3e
-        self._standardize()
-        self.save()
-        return
-
+        return
+

from api.client import lib


class Client(object):

    """API client with stateful authentication for lib functions. """

    __unit_names = {}

    def __init__(self, api_host, access_token):
        self.api_host = api_host
        self.access_token = access_token

    def get_available(self, entity_type):
        return lib.get_available(self.access_token, self.api_host, entity_type)

    def list_available(self, selected_entities):
        return lib.list_available(self.access_token, self.api_host, selected_entities)

    def lookup(self, entity_type, entity_id):
        return lib.lookup(self.access_token, self.api_host, entity_type, entity_id)

    def lookup_unit_abbreviation(self, unit_id):
        """Wrapper to lookup unit names, with local cache to avoid repeated lookups."""
        if unit_id not in self.__unit_names:
            self.__unit_names[unit_id] = self.lookup('units', unit_id)['abbreviation']
        return self.__unit_names[unit_id]

    def get_data_series(self, **selection):
        return lib.get_data_series(self.access_token, self.api_host, **selection)

    def get_data_points(self, **selection):
        return lib.get_data_points(self.access_token, self.api_host, **selection)

    def search(self, entity_type, search_terms):
        return lib.search(self.access_token, self.api_host,
                          entity_type, search_terms)

    def search_and_lookup(self, entity_type, search_terms):
        return lib.search_and_lookup(self.access_token, self.api_host,
                                     entity_type, search_terms)

    def lookup_belongs(self, entity_type, entity_id):
        return lib.lookup_belongs(self.access_token, self.api_host,
                                  entity_type, entity_id)

    def rank_series_by_source(self, series_list):
        return lib.rank_series_by_source(self.access_token, self.api_host,
                                         series_list)

<<<<<<< HEAD
    # Same things below as above but batched and async.

    # def batch_get_available(self, entity_type):
    #     pass
    #     # TODO
    #     # return lib.get_available(self.access_token, self.api_host, entity_type)

    # def batch_list_available(self, selected_entities):
    #     pass
    #     # TODO
    #     # return lib.list_available(self.access_token, self.api_host, selected_entities)

    def batch_lookup(self, entities, results, map_response=None):
        return lib.batch_lookup(self.access_token, self.api_host, entities, results, map_response)

    #
    # def batch_get_data_series(self, **selection):
    #     pass
    #     # TODO
    #     # return lib.get_data_series(self.access_token, self.api_host, **selection)

    def batch_get_data_points(self, selections, results, map_returned=None):
        return lib.batch_get_data_points(self.access_token, self.api_host, selections, results, map_returned)
    #
    # def batch_search(self, entity_type, search_terms):
    #     pass
    #     # TODO
    #     # return lib.search(self.access_token, self.api_host,
    #     #                   entity_type, search_terms)
    #
    # def batch_search_and_lookup(self, entity_type, search_terms):
    #     pass
    #     # TODO
    #     # return lib.search_and_lookup(self.access_token, self.api_host,
    #     #                              entity_type, search_terms)
    #
    # def batch_lookup_belongs(self, entity_type, entity_id):
    #     pass
    #     # TODO
    #     # return lib.lookup_belongs(self.access_token, self.api_host,
    #     #                           entity_type, entity_id)
    #
    # def batch_rank_series_by_source(self, series_list):
    #     pass
    #     # TODO
    #     # return lib.rank_series_by_source(self.access_token, self.api_host,
    #     #                                  series_list)
=======
    def get_geo_centre(self, region_id):
        return lib.get_geo_centre(self.access_token, self.api_host, region_id)
>>>>>>> 70265026
<|MERGE_RESOLUTION|>--- conflicted
+++ resolved
@@ -48,55 +48,5 @@
         return lib.rank_series_by_source(self.access_token, self.api_host,
                                          series_list)
 
-<<<<<<< HEAD
-    # Same things below as above but batched and async.
-
-    # def batch_get_available(self, entity_type):
-    #     pass
-    #     # TODO
-    #     # return lib.get_available(self.access_token, self.api_host, entity_type)
-
-    # def batch_list_available(self, selected_entities):
-    #     pass
-    #     # TODO
-    #     # return lib.list_available(self.access_token, self.api_host, selected_entities)
-
-    def batch_lookup(self, entities, results, map_response=None):
-        return lib.batch_lookup(self.access_token, self.api_host, entities, results, map_response)
-
-    #
-    # def batch_get_data_series(self, **selection):
-    #     pass
-    #     # TODO
-    #     # return lib.get_data_series(self.access_token, self.api_host, **selection)
-
-    def batch_get_data_points(self, selections, results, map_returned=None):
-        return lib.batch_get_data_points(self.access_token, self.api_host, selections, results, map_returned)
-    #
-    # def batch_search(self, entity_type, search_terms):
-    #     pass
-    #     # TODO
-    #     # return lib.search(self.access_token, self.api_host,
-    #     #                   entity_type, search_terms)
-    #
-    # def batch_search_and_lookup(self, entity_type, search_terms):
-    #     pass
-    #     # TODO
-    #     # return lib.search_and_lookup(self.access_token, self.api_host,
-    #     #                              entity_type, search_terms)
-    #
-    # def batch_lookup_belongs(self, entity_type, entity_id):
-    #     pass
-    #     # TODO
-    #     # return lib.lookup_belongs(self.access_token, self.api_host,
-    #     #                           entity_type, entity_id)
-    #
-    # def batch_rank_series_by_source(self, series_list):
-    #     pass
-    #     # TODO
-    #     # return lib.rank_series_by_source(self.access_token, self.api_host,
-    #     #                                  series_list)
-=======
     def get_geo_centre(self, region_id):
-        return lib.get_geo_centre(self.access_token, self.api_host, region_id)
->>>>>>> 70265026
+        return lib.get_geo_centre(self.access_token, self.api_host, region_id)
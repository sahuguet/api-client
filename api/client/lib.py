import Queue
import logging
import numpy as np
import random

import requests
import sys
import time
from datetime import datetime

from tornado import ioloop, httpclient, gen
from tornado.escape import json_decode
from tornado.httputil import url_concat

MAX_RETRIES = 4
MAX_QUERIES_PER_SECOND = 10
DEFAULT_LOG_LEVEL = logging.INFO  # change to DEBUG for more detail

CROP_CALENDAR_METRIC_ID = 2260063


def get_default_logger():
    logger = logging.getLogger(__name__)
    logger.setLevel(DEFAULT_LOG_LEVEL)
    stderr_handler = logging.StreamHandler()
    logger_root = logging.getLogger()
    if not logger_root.handlers:
        logger_root.addHandler(stderr_handler)
    return logger


def get_access_token(api_host, user_email, user_password, logger=None):
    retry_count = 0
    if not logger:
        logger = get_default_logger()
    while retry_count < MAX_RETRIES:
        login = requests.post('https://' + api_host + '/login',
                              data={"email": user_email, "password": user_password})
        if login.status_code == 200:
            logger.debug("Authentication succeeded in get_access_token")
            return login.json()['data']['accessToken']
        else:
            logger.warning("Error in get_access_token: {}".format(login))
        retry_count += 1
    raise Exception("Giving up on get_access_token after {0} tries.".format(retry_count))


def get_data(url, headers, params=None, logger=None):
    """General 'make api request' function. Assigns headers and builds in retries and logging."""
    base_log_record = dict(route=url, params=params)
    retry_count = 0
    if not logger:
        logger = get_default_logger()
    logger.debug(url)
    while retry_count < MAX_RETRIES:
        start_time = time.time()
        data = requests.get(url, params=params, headers=headers, timeout=None)
        elapsed_time = time.time() - start_time
        log_record = dict(base_log_record)
        log_record['elapsed_time_in_ms'] = 1000 * elapsed_time
        log_record['retry_count'] = retry_count
        log_record['status_code'] = data.status_code
        if data.status_code == 200:
            logger.debug('OK', extra=log_record)
            data = data.json()
            return data
        retry_count += 1
        log_record['tag'] = 'failed_gro_api_request'
        if retry_count < MAX_RETRIES:
            logger.warning(data.text, extra=log_record)
        else:
            logger.error(data.text, extra=log_record)
    raise Exception('Giving up on {} after {} tries. Error is: {}.'.format(url, retry_count, data.text))


def get_available(access_token, api_host, entity_type):
    """Given an entity_type, which is one of 'items', 'metrics',
    'regions', returns a JSON dict with the list of available entities
    of the given type.
    """
    url = '/'.join(['https:', '', api_host, 'v2', entity_type])
    headers = {'authorization': 'Bearer ' + access_token}
    resp = get_data(url, headers)
    return resp['data']


def list_available(access_token, api_host, selected_entities):
    """List available entities given some selected entities. Given a dict
  of selected entity ids of the form { <entity_type>: <entity_id>,
  ...}, returns a list of dictionaries representing available {
  item_id: ..., metric_id: ... , region_id: ... ,} for which data
  series are available which satisfy the input selection.
  """
    url = '/'.join(['https:', '', api_host, 'v2/entities/list'])
    headers = {'authorization': 'Bearer ' + access_token}
    resp = get_data(url, headers, selected_entities)
    try:
        return resp['data']
    except KeyError as e:
        raise Exception(resp.text)


def lookup(access_token, api_host, entity_type, entity_id):
    """Given an entity_type, which is one of 'items', 'metrics',
  'regions', 'units', or 'sources', returns a JSON dict with the
  list of available entities of the given type.
  """
    url = '/'.join(['https:', '', api_host, 'v2', entity_type, str(entity_id)])
    headers = {'authorization': 'Bearer ' + access_token}
    resp = get_data(url, headers)
    try:
        return resp['data']
    except KeyError as e:
        raise Exception(resp.text)


def snake_to_camel(term):
    """Converts hello_world to helloWorld."""
    camel = ''.join(term.title().split('_'))
    return camel[0].lower() + camel[1:]


def get_params_from_selection(**selection):
    """Construct http request params from dict of entity selections. For use with get_data_series()
  and rank_series_by_source().
  """
    params = {}
    for key, value in selection.items():
        if key in ('region_id', 'partner_region_id', 'item_id', 'metric_id'):
            params[snake_to_camel(key)] = value
    return params



def get_crop_calendar_params(**selection):
    """Construct http request params from dict of entity selections. Only region and item are required
  since metric/item/source/frequency all have default values and start/end date are not allowed
  inputs since crop calendars are static.
  """
    params = {}
    for key, value in selection.items():
        if key in ('region_id', 'item_id'):
            params[snake_to_camel(key)] = value
    return params



def get_data_call_params(**selection):
    """Construct http request params from dict of entity selections. For use with get_data_points().
  """
    params = get_params_from_selection(**selection)
    for key, value in selection.items():
        if key in ('source_id', 'frequency_id', 'start_date', 'end_date', 'show_revisions'):
            params[snake_to_camel(key)] = value
    return params


def get_data_series(access_token, api_host, **selection):
    """Get data series records for the given selection of entities.  which
  is some or all of: item_id, metric_id, region_id, frequency_id,
  source_id, partner_region_id. Additional arguments are allowed and
  ignored.
  """
    url = '/'.join(['https:', '', api_host, 'v2/data_series/list'])
    headers = {'authorization': 'Bearer ' + access_token}
    params = get_params_from_selection(**selection)
    resp = get_data(url, headers, params)
    try:
        return resp['data']
    except KeyError as e:
        raise Exception(resp.text)


def rank_series_by_source(access_token, api_host, series_list):
    """Given a list of series, return them in source-ranked order: such
  that if there are multiple sources for the same selection, the
  prefered soruce comes first. Differences other than source_id are
  not affected.
  """
    selections = set(tuple(filter(lambda (k, v): k != 'source_id',
                                  single_series.iteritems()))
                     for single_series in series_list)
    for series in map(dict, selections):
        url = '/'.join(['https:', '', api_host, 'v2/available/sources'])
        headers = {'authorization': 'Bearer ' + access_token}
        params = dict((k + 's', v)
                      for k, v in get_params_from_selection(**series).iteritems())
        source_ids = get_data(url, headers, params)
        for source_id in source_ids:
            series['source_id'] = source_id
            yield series


def format_crop_calendar_response(resp):
    """Makes the v2/cropcalendar/data output a similar format to the normal /v2/data output. Splits
  the one point with plantingStartDate/plantingEndDate/harvestingStartDate/harvestingEndDate into
  two distinct points with start/end where the value is the state of the crop as a string.
  """
    points = []
    for point in resp:
        # A single point may have multiple data entries if there are multiple harvests
        for dataEntry in point['data']:
            # Some start/end dates can be undefined (ex: {regionId: 12314, itemId: 95} - Wheat in Alta,
            # Russia). Those are returned as empty strings, so here I am checking for that and replacing
            # those cases with Nones. Also, in some cases both start AND end are undefined, in which
            # case I am excluding the data point entirely.
            if (dataEntry['plantingStartDate'] != '' or dataEntry['plantingEndDate'] != ''):
                points.append({
                    u'input_unit_scale': None,
                    u'region_id': point['regionId'],
                    u'end_date': (dataEntry['plantingEndDate'] if dataEntry['plantingEndDate'] != '' else None),
                    u'input_unit_id': None,
                    u'value': 'planting',
                    u'frequency_id': point['frequencyId'],
                    u'available_date': None,
                    u'item_id': point['itemId'],
                    u'reporting_date': None,
                    u'start_date': (dataEntry['plantingStartDate'] if dataEntry['plantingStartDate'] != '' else None),
                    u'metric_id': point['metricId']
                })
            if (dataEntry['harvestingStartDate'] != '' or dataEntry['harvestingEndDate'] != ''):
                points.append({
                    u'input_unit_scale': None,
                    u'region_id': point['regionId'],
                    u'end_date': (dataEntry['harvestingEndDate'] if dataEntry['harvestingEndDate'] != '' else None),
                    u'input_unit_id': None,
                    u'value': 'harvesting',
                    u'frequency_id': point['frequencyId'],
                    u'available_date': None,
                    u'item_id': point['itemId'],
                    u'reporting_date': None,
                    u'start_date': (
                        dataEntry['harvestingStartDate'] if dataEntry['harvestingStartDate'] != '' else None),
                    u'metric_id': point['metricId']
                })
    return points


def get_crop_calendar_data_points(access_token, api_host, **selection):
    """Helper function for getting crop calendar data. Has different input/output from the regular
  /v2/data call, so this normalizes the interface and output format to make compatible
  get_data_points().
  """
    headers = {'authorization': 'Bearer ' + access_token}
    url = '/'.join(['https:', '', api_host, 'v2/cropcalendar/data'])
    params = get_crop_calendar_params(**selection)
    resp = get_data(url, headers, params)
    return format_crop_calendar_response(resp)



def get_data_points(access_token, api_host, **selection):
    """Get all the data points for a given selection, which is some or all
  of: item_id, metric_id, region_id, frequency_id, source_id,
  partner_region_id. Additional arguments are allowed and ignored.
  """
    if (selection['metric_id'] == CROP_CALENDAR_METRIC_ID):
        return get_crop_calendar_data_points(access_token, api_host, **selection)

<<<<<<< HEAD
    headers = {'authorization': 'Bearer ' + access_token}
    url = '/'.join(['https:', '', api_host, 'v2/data'])
    params = get_data_call_params(**selection)
    resp = get_data(url, headers, params)

    return resp


def search(access_token, api_host, entity_type, search_terms):
    """Given an entity_type, which is one of 'items', 'metrics',
  'regions', performs a search for the given terms.
=======
  headers = {'authorization': 'Bearer ' + access_token }
  url = '/'.join(['https:', '', api_host, 'v2/data'])
  params = get_data_call_params(**selection)
  resp = get_data(url, headers, params)
  return resp.json()


def universal_search(access_token, api_host, search_terms):
  """Search across all entity types for the given terms.  Returns an a
  list of [id, entity_type] pairs, e.g.: [[5604, u'item'], [10204,
  u'item'], [410032, u'metric'], ....]
  """
  url_pieces = ['https:', '', api_host, 'v2/search']
  url = '/'.join(url_pieces)
  headers = {'authorization': 'Bearer ' + access_token }
  resp = get_data(url, headers, {'q': search_terms})
  return resp.json()


def search(access_token, api_host, entity_type, search_terms):
  """Given an entity_type, which is one of 'items', 'metrics',
  'regions', performs a search for the given terms. Returns a list of
  dictionaries with individual entities, e.g.: [{u'id': 5604}, {u'id':
  10204}, {u'id': 10210}, ....]
>>>>>>> 70265026
  """
    url = '/'.join(['https:', '', api_host, 'v2/search', entity_type])
    headers = {'authorization': 'Bearer ' + access_token}
    resp = get_data(url, headers, {'q': search_terms})
    return resp


def search_and_lookup(access_token, api_host, entity_type, search_terms):
    """Does a search for the given search terms, and for each result
  yields a dict of the entity and it's properties:
     { 'id': <integer id of entity, unique within this entity type>,
       'name':  <string canonical name>
       'contains': <array of ids of entities that are contained in this one>,
       ....
       <other properties> }
  """
    search_results = search(access_token, api_host, entity_type, search_terms)
    for result in search_results:
        yield lookup(access_token, api_host, entity_type, result['id'])


def lookup_belongs(access_token, api_host, entity_type, entity_id):
    """Given an entity_type, which is one of 'items', 'metrics',
  'regions', and id, generates a list of JSON dicts of entities it
  belongs to.
  """
<<<<<<< HEAD
    url = '/'.join(['https:', '', api_host, 'v2', entity_type, 'belongs-to'])
    params = {'ids': str(entity_id)}
    headers = {'authorization': 'Bearer ' + access_token}
    resp = get_data(url, headers, params)
    for parent_entity_id in resp.get('data').get(str(entity_id)):
        yield lookup(access_token, api_host, entity_type, parent_entity_id)


# Batch/Async functions equivalent to above.


def batch_async_get_data(queries, results, map_returned):
    """Same as get_data_points, but operates over batches of requests and does this in async for faster retrieval."""

    http_client = httpclient.AsyncHTTPClient()
    logger = get_default_logger()

    # Pre-init array to store the results in.
    counter = [0]
    num_queries = len(queries)

    # If data is missing we have certain data points which are NOT USABLE
    invalid_idx = []

    # Queue for feeding our "thread" (which are not really threads)
    q = Queue.Queue()

    # Minimum time between requests for given QPS ceiling. 25% extra for overhead due to context switching.
    delta = 1.0 / (MAX_QUERIES_PER_SECOND * 1.25)
    logger.info("min delta between requests = %ss" % delta)

    # Callback function to add data to queue.
    def _feed_queue(idx, noop, previous_time):

        # exhausted all queries
        if idx == len(queries):
            return

        # if we aren't skipping current iteration
        if not noop:
            q.put(queries[idx])

        if q.qsize() > MAX_QUERIES_PER_SECOND or (q.qsize() > int(MAX_QUERIES_PER_SECOND/2) and noop):
            if not noop:
                logger.info("Potential API server performance limit. Pausing queue.")
            # there's a backlog of sorts. let's wait one delta iteration.
            ioloop.IOLoop.instance().call_later(delta, lambda: _feed_queue(idx, True, previous_time))
        else:
            if idx % 100 == 0 and idx != 0:
                logger.info("Done %s queries. QPS: %.2f" % (idx, float(100)/(time.time() - previous_time)))
                previous_time = time.time()
            idx += 1
            ioloop.IOLoop.instance().call_later(delta, lambda: _feed_queue(idx, False, previous_time))

        return

    # Function to add data to our results data structure
    def _process_result(query, response):
        try:
            response = json_decode(response.body)

            # if type(response) != list:
            #     # more failures ...
            #     logger.error("Decoded JSON was not a list. Odd. Looks like this: %s" % str(response))
            #     raise Exception("Returned JSON not a list: %s" % str(response))
        except Exception as e:
            # This request clearly failed. Let's run it agains
            logger.error("Request for %i failed! Adding url back to queue: %s" %
                         (query[0], url_concat(query[2], query[3])))
            q.put(query)
            ioloop.IOLoop.instance().spawn_callback(_send_request)
            return

        map_returned(query, results, response)

        # don't need this anymore. if the queue is empty let them die...
        # Updated our counter.
        counter[0] += 1
        if counter[0] == num_queries:
            logger.info("Ending async events loop.")
            ioloop.IOLoop.instance().stop()
            return

        ioloop.IOLoop.instance().spawn_callback(_send_request)

    # Function to send a request with the http lib.
    def _send_request():
        # We check the queue. If there's more stuff for us to do - let's set about doing it.
        # Otherwise we die our death having served the cause proudly.
        if not q.empty():
            query = q.get()
            (idx, headers, url, params) = query
            url = url_concat(url, params)

            http_client.fetch(url.strip(),
                              (lambda response, query=query: _process_result(query, response)),
                              method='GET',
                              headers=headers, raise_error=False)
            return

        logger.debug("Queue exhausted, let's check again in 2 seconds.")
        ioloop.IOLoop.instance().call_later(2.0, _send_request)

        return

    # Starting feeder
    logger.info("Starting queue feeder.")
    ioloop.IOLoop.instance().spawn_callback(lambda idx=0: _feed_queue(idx, False, time.time()))

    # starting request threads
    logger.info("Starting request 'threads'.")
    for i in range(0, MAX_QUERIES_PER_SECOND * 3):
        ioloop.IOLoop.instance().call_at(time.time() + 1.0 + i * 10 * delta, _send_request)

    # setting everything in motion
    logger.info("Starting async event loop.")
    ioloop.IOLoop.instance().start()

    return invalid_idx


def batch_get_data_points(access_token, api_host, selections, results, map_returned=None):
    """Get all the data points for a given selection, which is some or all
      of: item_id, metric_id, region_id, frequency_id, source_id,
      partner_region_id. Additional arguments are allowed and ignored.
    """

    # TODO support crop calendar
    # if (selection['metric_id'] == CROP_CALENDAR_METRIC_ID):
    #     return get_crop_calendar_data_points(access_token, api_host, **selection)

    queries = []

    if len(selections) > 0 and type(selections[0]) != tuple:
        selections = enumerate(selections)

    for idx, selection in selections:
        headers = {'authorization': 'Bearer ' + access_token}
        url = '/'.join(['https:', '', api_host, 'v2/data'])
        params = get_data_call_params(**selection)
        queries.append((idx, headers, url, params))

    # Default is identity mapping into results list.
    if not map_returned:
        def map_returned(query, results, response):
            results[query[0]] = response

    batch_async_get_data(queries, results, map_returned)

    return results


def batch_lookup(access_token, api_host, entities, results, map_returned=None):
    """Given an entity_type, which is one of 'items', 'metrics',
  'regions', 'units', or 'sources', returns a JSON dict with the
  list of available entities of the given type.
  """

    queries = []

    if len(entities) > 0 and type(entities[0]) != tuple:
        entities = enumerate(entities)

    for idx, entity in entities:
        (entity_type, entity_id) = entity
        url = '/'.join(['https:', '', api_host, 'v2', entity_type, str(entity_id)])
        headers = {'authorization': 'Bearer ' + access_token}
        queries.append((idx, headers, url, {}))

    # Default is identity mapping into results list from data attribute.
    if not map_returned:
        def map_returned(query, results, response):
            results[query[0]] = response['data']

    batch_async_get_data(queries, results, map_returned)

    return results
=======
  url = '/'.join(['https:', '', api_host, 'v2', entity_type, 'belongs-to'])
  params = { 'ids': str(entity_id) }
  headers = {'authorization': 'Bearer ' + access_token}
  resp = get_data(url, headers, params)
  for parent_entity_id in resp.json().get('data').get(str(entity_id)):
    yield lookup(access_token, api_host, entity_type, parent_entity_id)

def get_geo_centre(access_token, api_host, region_id):
  """Given a region ID, returns the geographic centre in degrees lat/lon."""
  url = '/'.join(['https:', '', api_host, 'v2/geocentres?regionIds=' + str(region_id)])
  headers = {'authorization': 'Bearer ' + access_token}
  resp = get_data(url, headers)
  return resp.json()["data"]
>>>>>>> 70265026
<|MERGE_RESOLUTION|>--- conflicted
+++ resolved
@@ -256,20 +256,6 @@
   """
     if (selection['metric_id'] == CROP_CALENDAR_METRIC_ID):
         return get_crop_calendar_data_points(access_token, api_host, **selection)
-
-<<<<<<< HEAD
-    headers = {'authorization': 'Bearer ' + access_token}
-    url = '/'.join(['https:', '', api_host, 'v2/data'])
-    params = get_data_call_params(**selection)
-    resp = get_data(url, headers, params)
-
-    return resp
-
-
-def search(access_token, api_host, entity_type, search_terms):
-    """Given an entity_type, which is one of 'items', 'metrics',
-  'regions', performs a search for the given terms.
-=======
   headers = {'authorization': 'Bearer ' + access_token }
   url = '/'.join(['https:', '', api_host, 'v2/data'])
   params = get_data_call_params(**selection)
@@ -294,7 +280,6 @@
   'regions', performs a search for the given terms. Returns a list of
   dictionaries with individual entities, e.g.: [{u'id': 5604}, {u'id':
   10204}, {u'id': 10210}, ....]
->>>>>>> 70265026
   """
     url = '/'.join(['https:', '', api_host, 'v2/search', entity_type])
     headers = {'authorization': 'Bearer ' + access_token}
@@ -321,185 +306,6 @@
   'regions', and id, generates a list of JSON dicts of entities it
   belongs to.
   """
-<<<<<<< HEAD
-    url = '/'.join(['https:', '', api_host, 'v2', entity_type, 'belongs-to'])
-    params = {'ids': str(entity_id)}
-    headers = {'authorization': 'Bearer ' + access_token}
-    resp = get_data(url, headers, params)
-    for parent_entity_id in resp.get('data').get(str(entity_id)):
-        yield lookup(access_token, api_host, entity_type, parent_entity_id)
-
-
-# Batch/Async functions equivalent to above.
-
-
-def batch_async_get_data(queries, results, map_returned):
-    """Same as get_data_points, but operates over batches of requests and does this in async for faster retrieval."""
-
-    http_client = httpclient.AsyncHTTPClient()
-    logger = get_default_logger()
-
-    # Pre-init array to store the results in.
-    counter = [0]
-    num_queries = len(queries)
-
-    # If data is missing we have certain data points which are NOT USABLE
-    invalid_idx = []
-
-    # Queue for feeding our "thread" (which are not really threads)
-    q = Queue.Queue()
-
-    # Minimum time between requests for given QPS ceiling. 25% extra for overhead due to context switching.
-    delta = 1.0 / (MAX_QUERIES_PER_SECOND * 1.25)
-    logger.info("min delta between requests = %ss" % delta)
-
-    # Callback function to add data to queue.
-    def _feed_queue(idx, noop, previous_time):
-
-        # exhausted all queries
-        if idx == len(queries):
-            return
-
-        # if we aren't skipping current iteration
-        if not noop:
-            q.put(queries[idx])
-
-        if q.qsize() > MAX_QUERIES_PER_SECOND or (q.qsize() > int(MAX_QUERIES_PER_SECOND/2) and noop):
-            if not noop:
-                logger.info("Potential API server performance limit. Pausing queue.")
-            # there's a backlog of sorts. let's wait one delta iteration.
-            ioloop.IOLoop.instance().call_later(delta, lambda: _feed_queue(idx, True, previous_time))
-        else:
-            if idx % 100 == 0 and idx != 0:
-                logger.info("Done %s queries. QPS: %.2f" % (idx, float(100)/(time.time() - previous_time)))
-                previous_time = time.time()
-            idx += 1
-            ioloop.IOLoop.instance().call_later(delta, lambda: _feed_queue(idx, False, previous_time))
-
-        return
-
-    # Function to add data to our results data structure
-    def _process_result(query, response):
-        try:
-            response = json_decode(response.body)
-
-            # if type(response) != list:
-            #     # more failures ...
-            #     logger.error("Decoded JSON was not a list. Odd. Looks like this: %s" % str(response))
-            #     raise Exception("Returned JSON not a list: %s" % str(response))
-        except Exception as e:
-            # This request clearly failed. Let's run it agains
-            logger.error("Request for %i failed! Adding url back to queue: %s" %
-                         (query[0], url_concat(query[2], query[3])))
-            q.put(query)
-            ioloop.IOLoop.instance().spawn_callback(_send_request)
-            return
-
-        map_returned(query, results, response)
-
-        # don't need this anymore. if the queue is empty let them die...
-        # Updated our counter.
-        counter[0] += 1
-        if counter[0] == num_queries:
-            logger.info("Ending async events loop.")
-            ioloop.IOLoop.instance().stop()
-            return
-
-        ioloop.IOLoop.instance().spawn_callback(_send_request)
-
-    # Function to send a request with the http lib.
-    def _send_request():
-        # We check the queue. If there's more stuff for us to do - let's set about doing it.
-        # Otherwise we die our death having served the cause proudly.
-        if not q.empty():
-            query = q.get()
-            (idx, headers, url, params) = query
-            url = url_concat(url, params)
-
-            http_client.fetch(url.strip(),
-                              (lambda response, query=query: _process_result(query, response)),
-                              method='GET',
-                              headers=headers, raise_error=False)
-            return
-
-        logger.debug("Queue exhausted, let's check again in 2 seconds.")
-        ioloop.IOLoop.instance().call_later(2.0, _send_request)
-
-        return
-
-    # Starting feeder
-    logger.info("Starting queue feeder.")
-    ioloop.IOLoop.instance().spawn_callback(lambda idx=0: _feed_queue(idx, False, time.time()))
-
-    # starting request threads
-    logger.info("Starting request 'threads'.")
-    for i in range(0, MAX_QUERIES_PER_SECOND * 3):
-        ioloop.IOLoop.instance().call_at(time.time() + 1.0 + i * 10 * delta, _send_request)
-
-    # setting everything in motion
-    logger.info("Starting async event loop.")
-    ioloop.IOLoop.instance().start()
-
-    return invalid_idx
-
-
-def batch_get_data_points(access_token, api_host, selections, results, map_returned=None):
-    """Get all the data points for a given selection, which is some or all
-      of: item_id, metric_id, region_id, frequency_id, source_id,
-      partner_region_id. Additional arguments are allowed and ignored.
-    """
-
-    # TODO support crop calendar
-    # if (selection['metric_id'] == CROP_CALENDAR_METRIC_ID):
-    #     return get_crop_calendar_data_points(access_token, api_host, **selection)
-
-    queries = []
-
-    if len(selections) > 0 and type(selections[0]) != tuple:
-        selections = enumerate(selections)
-
-    for idx, selection in selections:
-        headers = {'authorization': 'Bearer ' + access_token}
-        url = '/'.join(['https:', '', api_host, 'v2/data'])
-        params = get_data_call_params(**selection)
-        queries.append((idx, headers, url, params))
-
-    # Default is identity mapping into results list.
-    if not map_returned:
-        def map_returned(query, results, response):
-            results[query[0]] = response
-
-    batch_async_get_data(queries, results, map_returned)
-
-    return results
-
-
-def batch_lookup(access_token, api_host, entities, results, map_returned=None):
-    """Given an entity_type, which is one of 'items', 'metrics',
-  'regions', 'units', or 'sources', returns a JSON dict with the
-  list of available entities of the given type.
-  """
-
-    queries = []
-
-    if len(entities) > 0 and type(entities[0]) != tuple:
-        entities = enumerate(entities)
-
-    for idx, entity in entities:
-        (entity_type, entity_id) = entity
-        url = '/'.join(['https:', '', api_host, 'v2', entity_type, str(entity_id)])
-        headers = {'authorization': 'Bearer ' + access_token}
-        queries.append((idx, headers, url, {}))
-
-    # Default is identity mapping into results list from data attribute.
-    if not map_returned:
-        def map_returned(query, results, response):
-            results[query[0]] = response['data']
-
-    batch_async_get_data(queries, results, map_returned)
-
-    return results
-=======
   url = '/'.join(['https:', '', api_host, 'v2', entity_type, 'belongs-to'])
   params = { 'ids': str(entity_id) }
   headers = {'authorization': 'Bearer ' + access_token}
@@ -512,5 +318,4 @@
   url = '/'.join(['https:', '', api_host, 'v2/geocentres?regionIds=' + str(region_id)])
   headers = {'authorization': 'Bearer ' + access_token}
   resp = get_data(url, headers)
-  return resp.json()["data"]
->>>>>>> 70265026
+  return resp.json()["data"]
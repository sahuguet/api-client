import functools
import logging
import time

from tornado import gen
from tornado.httpclient import AsyncHTTPClient, HTTPRequest
from tornado.ioloop import IOLoop
from tornado.escape import json_decode

# API Client config options have moved to cfg.py
import cfg

#Python3 support
try:
    # Python3
    from urllib.parse import urlencode
except ImportError:
    # Python2
    from urllib import urlencode
http_client = AsyncHTTPClient()

def maybe_async(func):
    def wrapper(*args, **kwargs):
        if cfg.ASYNC:
            return gen.coroutine(func)(*args, **kwargs)
        else:
            cfg.ASYNC = True
            result = IOLoop.current().run_sync(functools.partial(gen.coroutine(func), *args, **kwargs))
            cfg.ASYNC = False
            return result
    return wrapper


def get_default_logger(name=__name__):
  logger = logging.getLogger(name)
  logger.setLevel(cfg.DEFAULT_LOG_LEVEL)
  # make sure only root logger has handler
  if not logger.handlers and name == "":
    stderr_handler = logging.StreamHandler()
    logger.addHandler(stderr_handler)
  return logger


def get_access_token(api_host, user_email, user_password, logger=None):
  retry_count = 0
  if not logger:
    logger = get_default_logger()
<<<<<<< HEAD
  while retry_count < cfg.MAX_RETRIES:
    body = "email=%s&password=%s" % (user_email, user_password)
    login_request = HTTPRequest('https://' + api_host + '/login',
                                method="POST",
                                body=body)
    login = IOLoop.current().run_sync(functools.partial(http_client.fetch, login_request))
    if login.code == 200:
      logger.debug("Authentication succeeded in get_access_token")
      return json_decode(login.body)['data']['accessToken']
=======
  while retry_count < MAX_RETRIES:
    get_api_token = requests.post('https://' + api_host + '/api-token',
                          data = {"email": user_email, "password": user_password})
    if get_api_token.status_code == 200:
      logger.debug("Authentication succeeded in get_access_token")
      return get_api_token.json()['data']['accessToken']
>>>>>>> 98b9c291
    else:
      logger.warning("Error in get_access_token: {}".format(get_api_token))
    retry_count += 1
  raise Exception("Giving up on get_access_token after {0} tries.".format(retry_count))

@maybe_async
def get_data(url, headers, params=None, logger=None):
  """General 'make api request' function. Assigns headers and builds in retries and logging."""
  base_log_record = dict(route=url, params=params)
  retry_count = 0
  if not logger:
    logger = get_default_logger()
  logger.debug(url)
  while retry_count < cfg.MAX_RETRIES:
    start_time = time.time()
    if params is not None:
        params_encode = urlencode(params)
        url = '{url}?{params}'.format(url=url, params=params_encode)
    http_request = HTTPRequest(url, method="GET", headers=headers, request_timeout=None)
    data = yield http_client.fetch(http_request)
    elapsed_time = time.time() - start_time
    log_record = dict(base_log_record)
    log_record['elapsed_time_in_ms'] = 1000 * elapsed_time
    log_record['retry_count'] = retry_count
    log_record['status_code'] = data.code
    if data.code == 200:
      logger.debug('OK', extra=log_record)
      raise gen.Return(data.body)
    retry_count += 1
    log_record['tag'] = 'failed_gro_api_request'
    if retry_count < cfg.MAX_RETRIES:
      logger.warning(data.text, extra=log_record)
    else:
      logger.error(data.text, extra=log_record)
  print "GIVING UP"
  raise Exception('Giving up on {} after {} tries. Error is: {}.'.format(url, retry_count, data.text))

@maybe_async
def get_available(access_token, api_host, entity_type):
  """Given an entity_type, which is one of 'items', 'metrics',
    'regions', returns a JSON dict with the list of available entities
    of the given type.
    """
  url = '/'.join(['https:', '', api_host, 'v2', entity_type])
  headers = {'authorization': 'Bearer ' + access_token}
  resp = yield get_data(url, headers)
  raise gen.Return(json_decode(resp)['data'])

@maybe_async
def list_available(access_token, api_host, selected_entities):
  """List available entities given some selected entities. Given a dict
  of selected entity ids of the form { <entity_type>: <entity_id>,
  ...}, returns a list of dictionaries representing available {
  item_id: ..., metric_id: ... , region_id: ... ,} for which data
  series are available which satisfy the input selection.
  """
  url = '/'.join(['https:', '', api_host, 'v2/entities/list'])
  headers = {'authorization': 'Bearer ' + access_token}
  params = dict(map(lambda kv: (snake_to_camel(kv[0]), kv[1]),
                    selected_entities.items()))
  resp = yield get_data(url, headers, params)
  try:
    raise gen.Return(json_decode(resp)['data'])
  except KeyError as e:
    raise Exception(resp.text)

@maybe_async
def lookup(access_token, api_host, entity_type, entity_id):
  """Given an entity_type, which is one of 'items', 'metrics',
  'regions', 'units', or 'sources', returns a JSON dict with the
  list of available entities of the given type.
  """
  url = '/'.join(['https:', '', api_host, 'v2', entity_type, str(entity_id)])
  headers = {'authorization': 'Bearer ' + access_token}
  resp = yield get_data(url, headers)
  try:
    raise gen.Return(json_decode(resp)['data'])
  except KeyError as e:
    raise Exception(resp.text)


def snake_to_camel(term):
  """Converts hello_world to helloWorld."""
  camel = term.split('_')
  return ''.join(camel[:1]+ map(lambda x: x[0].upper()+x[1:], camel[1:]))


def get_params_from_selection(**selection):
  """Construct http request params from dict of entity selections. For use with get_data_series()
  and rank_series_by_source().
  """
  params = { }
  for key, value in selection.items():
    if key in ('region_id', 'partner_region_id', 'item_id', 'metric_id', 'frequency_id', 'source_id'):
      params[snake_to_camel(key)] = value
  return params


def get_crop_calendar_params(**selection):
  """Construct http request params from dict of entity selections. Only region and item are required
  since metric/item/source/frequency all have default values and start/end date are not allowed
  inputs since crop calendars are static.
  """
  params = { }
  for key, value in selection.items():
    if key in ('region_id', 'item_id'):
      params[snake_to_camel(key)] = value
  return params


def get_data_call_params(**selection):
  """Construct http request params from dict of entity selections. For use with get_data_points().
  """
  params = get_params_from_selection(**selection)
  for key, value in selection.items():
    if key in ('start_date', 'end_date', 'show_revisions'):
      params[snake_to_camel(key)] = value
  return params


@maybe_async
def get_data_series(access_token, api_host, **selection):
  """Get data series records for the given selection of entities.  which
  is some or all of: item_id, metric_id, region_id, frequency_id,
  source_id, partner_region_id. Additional arguments are allowed and
  ignored.
  """
  url = '/'.join(['https:', '', api_host, 'v2/data_series/list'])
  headers = {'authorization': 'Bearer ' + access_token}
  params = get_params_from_selection(**selection)
  resp = yield get_data(url, headers, params)
  try:
    raise gen.Return(json_decode(resp)['data'])
  except KeyError as e:
    raise Exception(resp.text)


def rank_series_by_source(access_token, api_host, series_list):
  """Given a list of series, return them in source-ranked order: such
  that if there are multiple sources for the same selection, the
  prefered soruce comes first. Differences other than source_id are
  not affected.
  """

  # We sort the internal tuple representations of the dictionaries because otherwise when we call set()
  # we end up with duplicates if iteritems() returns a different order for the same dictionary. See
  # test case...
  selections_sorted = set(
                          tuple(
                              sorted(
                                filter(lambda kv: kv[0] != 'source_id', single_series.iteritems()),
                                key=lambda x: x[0]
                              )
                          ) for single_series in series_list
                        )

  for series in map(dict, selections_sorted):
    url = '/'.join(['https:', '', api_host, 'v2/available/sources'])
    headers = {'authorization': 'Bearer ' + access_token}
    params = dict((k + 's', v)
                  for k, v in get_params_from_selection(**series).iteritems())
    source_ids = json_decode(get_data(url, headers, params))
    for source_id in source_ids:
      # Make a copy to avoid passing the same reference each time.
      series_with_source = dict(series)
      series_with_source['source_id'] = source_id
      yield series_with_source

def format_crop_calendar_response(resp):
  """Makes the v2/cropcalendar/data output a similar format to the normal /v2/data output. Splits
  the one point with plantingStartDate/plantingEndDate/harvestingStartDate/harvestingEndDate into
  two distinct points with start/end where the value is the state of the crop as a string.
  """
  points = []
  for point in resp:
    # A single point may have multiple data entries if there are multiple harvests
    for dataEntry in point['data']:
      # Some start/end dates can be undefined (ex: {regionId: 12314, itemId: 95} - Wheat in Alta,
      # Russia). Those are returned as empty strings, so here I am checking for that and replacing
      # those cases with Nones. Also, in some cases both start AND end are undefined, in which
      # case I am excluding the data point entirely.
      if(dataEntry['plantingStartDate'] != '' or dataEntry['plantingEndDate'] != ''):
        points.append({
          u'input_unit_scale': None,
          u'region_id': point['regionId'],
          u'end_date': (dataEntry['plantingEndDate'] if dataEntry['plantingEndDate'] != '' else None),
          u'input_unit_id': None,
          u'value': 'planting',
          u'frequency_id': point['frequencyId'],
          u'available_date': None,
          u'item_id': point['itemId'],
          u'reporting_date': None,
          u'start_date': (dataEntry['plantingStartDate'] if dataEntry['plantingStartDate'] != '' else None),
          u'metric_id': point['metricId']
        })
      if(dataEntry['harvestingStartDate'] != '' or dataEntry['harvestingEndDate'] != ''):
        points.append({
          u'input_unit_scale': None,
          u'region_id': point['regionId'],
          u'end_date': (dataEntry['harvestingEndDate'] if dataEntry['harvestingEndDate'] != '' else None),
          u'input_unit_id': None,
          u'value': 'harvesting',
          u'frequency_id': point['frequencyId'],
          u'available_date': None,
          u'item_id': point['itemId'],
          u'reporting_date': None,
          u'start_date': (dataEntry['harvestingStartDate'] if dataEntry['harvestingStartDate'] != '' else None),
          u'metric_id': point['metricId']
        })
  return points

@maybe_async
def get_crop_calendar_data_points(access_token, api_host, **selection):
  """Helper function for getting crop calendar data. Has different input/output from the regular
  /v2/data call, so this normalizes the interface and output format to make compatible
  get_data_points().
  """
  headers = {'authorization': 'Bearer ' + access_token }
  url = '/'.join(['https:', '', api_host, 'v2/cropcalendar/data'])
  params = get_crop_calendar_params(**selection)
  resp = yield get_data(url, headers, params)
  raise gen.Return(format_crop_calendar_response(json_decode(resp)))


@maybe_async
def get_data_points(access_token, api_host, **selection):
  """Get all the data points for a given selection, which is some or all
  of: item_id, metric_id, region_id, frequency_id, source_id,
  partner_region_id. Additional arguments are allowed and ignored.
  """
  if selection['metric_id'] == cfg.CROP_CALENDAR_METRIC_ID:
    crop_calendar_values = yield get_crop_calendar_data_points(access_token, api_host, **selection)
    raise gen.Return(crop_calendar_values)

  headers = {'authorization': 'Bearer ' + access_token }
  url = '/'.join(['https:', '', api_host, 'v2/data'])
  params = get_data_call_params(**selection)
  resp = yield get_data(url, headers, params)
  raise gen.Return(json_decode(resp))


@maybe_async
def universal_search(access_token, api_host, search_terms):
  """Search across all entity types for the given terms.  Returns an a
  list of [id, entity_type] pairs, e.g.: [[5604, u'item'], [10204,
  u'item'], [410032, u'metric'], ....]
  """
  url_pieces = ['https:', '', api_host, 'v2/search']
  url = '/'.join(url_pieces)
  headers = {'authorization': 'Bearer ' + access_token }
  resp = yield get_data(url, headers, {'q': search_terms})
  raise gen.Return(json_decode(resp))


@maybe_async
def search(access_token, api_host, entity_type, search_terms):
  """Given an entity_type, which is one of 'items', 'metrics',
  'regions', performs a search for the given terms. Returns a list of
  dictionaries with individual entities, e.g.: [{u'id': 5604}, {u'id':
  10204}, {u'id': 10210}, ....]
  """
  url = '/'.join(['https:', '', api_host, 'v2/search', entity_type])
  headers = {'authorization': 'Bearer ' + access_token }
  resp = yield get_data(url, headers, {'q': search_terms})
  raise gen.Return(json_decode(resp))


def search_and_lookup(access_token, api_host, entity_type, search_terms):
  """Does a search for the given search terms, and for each result
  yields a dict of the entity and it's properties:
     { 'id': <integer id of entity, unique within this entity type>,
       'name':  <string canonical name>
       'contains': <array of ids of entities that are contained in this one>,
       ....
       <other properties> }
  """
  search_results = search(access_token, api_host, entity_type, search_terms)
  for result in search_results:
    yield lookup(access_token, api_host, entity_type, result['id'])


def lookup_belongs(access_token, api_host, entity_type, entity_id):
  """Given an entity_type, which is one of 'items', 'metrics',
  'regions', and id, generates a list of JSON dicts of entities it
  belongs to. Else generator just returns.
  """
  url = '/'.join(['https:', '', api_host, 'v2', entity_type, 'belongs-to'])
  params = {'ids': str(entity_id)}
  headers = {'authorization': 'Bearer ' + access_token}
  resp = get_data(url, headers, params)
  parent_entities = json_decode(resp).get('data').get(str(entity_id))

  if parent_entities is None:
      return

  for parent_entity_id in json_decode(resp).get('data').get(str(entity_id)):
    yield lookup(access_token, api_host, entity_type, parent_entity_id)


@maybe_async
def get_geo_centre(access_token, api_host, region_id):
  """Given a region ID, returns the geographic centre in degrees lat/lon."""
  url = '/'.join(['https:', '', api_host, 'v2/geocentres?regionIds=' + str(region_id)])
  headers = {'authorization': 'Bearer ' + access_token}
  resp = yield get_data(url, headers)
  raise gen.Return(json_decode(resp)["data"])<|MERGE_RESOLUTION|>--- conflicted
+++ resolved
@@ -45,24 +45,12 @@
   retry_count = 0
   if not logger:
     logger = get_default_logger()
-<<<<<<< HEAD
-  while retry_count < cfg.MAX_RETRIES:
-    body = "email=%s&password=%s" % (user_email, user_password)
-    login_request = HTTPRequest('https://' + api_host + '/login',
-                                method="POST",
-                                body=body)
-    login = IOLoop.current().run_sync(functools.partial(http_client.fetch, login_request))
-    if login.code == 200:
-      logger.debug("Authentication succeeded in get_access_token")
-      return json_decode(login.body)['data']['accessToken']
-=======
   while retry_count < MAX_RETRIES:
     get_api_token = requests.post('https://' + api_host + '/api-token',
                           data = {"email": user_email, "password": user_password})
     if get_api_token.status_code == 200:
       logger.debug("Authentication succeeded in get_access_token")
       return get_api_token.json()['data']['accessToken']
->>>>>>> 98b9c291
     else:
       logger.warning("Error in get_access_token: {}".format(get_api_token))
     retry_count += 1

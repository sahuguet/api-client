--- conflicted
+++ resolved
@@ -256,7 +256,6 @@
     if (selection['metric_id'] == CROP_CALENDAR_METRIC_ID):
         return get_crop_calendar_data_points(access_token, api_host, **selection)
 
-<<<<<<< HEAD
     headers = {'authorization': 'Bearer ' + access_token}
     url = '/'.join(['https:', '', api_host, 'v2/data'])
     params = get_data_call_params(**selection)
@@ -267,13 +266,13 @@
 
 def search(access_token, api_host, entity_type, search_terms):
     """Given an entity_type, which is one of 'items', 'metrics',
-  'regions', performs a search for the given terms.
-=======
-  headers = {'authorization': 'Bearer ' + access_token }
-  url = '/'.join(['https:', '', api_host, 'v2/data'])
-  params = get_data_call_params(**selection)
-  resp = get_data(url, headers, params)
-  return resp.json()
+  'regions', performs a search for the given terms. Returns a list of
+  dictionaries with individual entities, e.g.: [{u'id': 5604}, {u'id':
+  10204}, {u'id': 10210}, ....]"""
+    url = '/'.join(['https:', '', api_host, 'v2/search', entity_type])
+    headers = {'authorization': 'Bearer ' + access_token}
+    resp = get_data(url, headers, {'q': search_terms})
+    return resp.json()
 
 
 def universal_search(access_token, api_host, search_terms):
@@ -286,20 +285,6 @@
   headers = {'authorization': 'Bearer ' + access_token }
   resp = get_data(url, headers, {'q': search_terms})
   return resp.json()
-
-
-def search(access_token, api_host, entity_type, search_terms):
-  """Given an entity_type, which is one of 'items', 'metrics',
-  'regions', performs a search for the given terms. Returns a list of
-  dictionaries with individual entities, e.g.: [{u'id': 5604}, {u'id':
-  10204}, {u'id': 10210}, ....]
->>>>>>> 70265026
-  """
-    url = '/'.join(['https:', '', api_host, 'v2/search', entity_type])
-    headers = {'authorization': 'Bearer ' + access_token}
-    resp = get_data(url, headers, {'q': search_terms})
-    return resp.json()
-
 
 def search_and_lookup(access_token, api_host, entity_type, search_terms):
     """Does a search for the given search terms, and for each result

# Windows Powershell Setup Instructions

## Prerequisites

1. Download Python version >= 2.7.13 from [python.org](https://www.python.org/downloads/windows/).
2. Install both Python and pip to PATH either in installer (enable component during the installation) or manually. The easiest way to do this is to make sure the below is checked during installation: ![readme_add_python_to_path_installer](readme_add_python_to_path_installer.png)
3. Install Git from [git-scm.com](https://git-scm.com/download/win). Proceed with the default options.

Now, proceed below using Powershell.

## Download the package and CLI

```sh
pip install git+https://github.com/gro-intelligence/api-client.git
```

## Get an authorization token

```sh
<<<<<<< HEAD
gro --user_email='email@example.com' --user_password='securePassword' --print_token
=======
cd ~/gro/api-client/api/client

python gro_client.py --user_email='email@example.com'  --print_token
>>>>>>> 8032e63e
```

In the example code, it is assumed that you have the token saved to your environment variables as GROAPI_TOKEN. You can do that like so:

```sh
$env:GROAPI_TOKEN = "TOKEN_FROM_PREVIOUS_COMMAND"
```

Two notes on authentication tokens:

1. Note that these environment variables *do not persist* when opening new Powershell sessions. For repeated use, you likely want to save GROAPI_TOKEN as a permanent environment variable.
2. Authentication tokens *are subject to expire* though not very often. So if you do save yours elsewhere, you can add robustness to your application by falling back to api.client.lib.get_access_token() to get a new one if your previous one has expired.<|MERGE_RESOLUTION|>--- conflicted
+++ resolved
@@ -1,38 +1,34 @@
-# Windows Powershell Setup Instructions
-
-## Prerequisites
-
-1. Download Python version >= 2.7.13 from [python.org](https://www.python.org/downloads/windows/).
-2. Install both Python and pip to PATH either in installer (enable component during the installation) or manually. The easiest way to do this is to make sure the below is checked during installation: ![readme_add_python_to_path_installer](readme_add_python_to_path_installer.png)
-3. Install Git from [git-scm.com](https://git-scm.com/download/win). Proceed with the default options.
-
-Now, proceed below using Powershell.
-
-## Download the package and CLI
-
-```sh
-pip install git+https://github.com/gro-intelligence/api-client.git
-```
-
-## Get an authorization token
-
-```sh
-<<<<<<< HEAD
-gro --user_email='email@example.com' --user_password='securePassword' --print_token
-=======
-cd ~/gro/api-client/api/client
-
-python gro_client.py --user_email='email@example.com'  --print_token
->>>>>>> 8032e63e
-```
-
-In the example code, it is assumed that you have the token saved to your environment variables as GROAPI_TOKEN. You can do that like so:
-
-```sh
-$env:GROAPI_TOKEN = "TOKEN_FROM_PREVIOUS_COMMAND"
-```
-
-Two notes on authentication tokens:
-
-1. Note that these environment variables *do not persist* when opening new Powershell sessions. For repeated use, you likely want to save GROAPI_TOKEN as a permanent environment variable.
+# Windows Powershell Setup Instructions
+
+## Prerequisites
+
+1. Download Python version >= 2.7.13 from [python.org](https://www.python.org/downloads/windows/).
+2. Install both Python and pip to PATH either in installer (enable component during the installation) or manually. The easiest way to do this is to make sure the below is checked during installation: ![readme_add_python_to_path_installer](readme_add_python_to_path_installer.png)
+3. Install Git from [git-scm.com](https://git-scm.com/download/win). Proceed with the default options.
+
+Now, proceed below using Powershell.
+
+## Download the package and CLI
+
+```sh
+pip install git+https://github.com/gro-intelligence/api-client.git
+```
+
+## Get an authorization token
+
+You can use the gro command line tool to request an authentication token, as in the below example. Note that you will be prompted to enter a password.
+
+```sh
+gro --user_email='email@example.com' --print_token
+```
+
+In the example code, it is assumed that you have the token saved to your environment variables as GROAPI_TOKEN. You can do that like so:
+
+```sh
+$env:GROAPI_TOKEN = "TOKEN_FROM_PREVIOUS_COMMAND"
+```
+
+Two notes on authentication tokens:
+
+1. Note that these environment variables *do not persist* when opening new Powershell sessions. For repeated use, you likely want to save GROAPI_TOKEN as a permanent environment variable.
 2. Authentication tokens *are subject to expire* though not very often. So if you do save yours elsewhere, you can add robustness to your application by falling back to api.client.lib.get_access_token() to get a new one if your previous one has expired.